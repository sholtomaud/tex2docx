import argparse
import json
import os
import re
import sys # Added for sys.exit()
import uuid

import docx
from docx.shared import Cm, Inches, Pt
from docx.oxml import OxmlElement
from docx.oxml.ns import qn


# Compiled regexes for citation commands - Using raw strings
CITET_RE = re.compile(r'\\citet(?:\[(.*?)\])?\{(.*?)\}')
CITEP_RE = re.compile(r'\\citep(?:\[(.*?)\])?\{(.*?)\}')
CITEAUTHOR_RE = re.compile(r'\\citeauthor\{(.*?)\}')
CITEYEARPAR_RE = re.compile(r'\\citeyearpar(?:\[(.*?)\])?\{(.*?)\}')

CITATION_COMMANDS = [
    ('citet', CITET_RE),
    ('citep', CITEP_RE),
    ('citeauthor', CITEAUTHOR_RE),
    ('citeyearpar', CITEYEARPAR_RE),
]

def _apply_basic_formatting_to_str(text_segment: str) -> str:
    # This function is being deprecated by the new process_inline_elements logic
    # but kept for now to avoid breaking other parts if they call it.
    # New logic directly handles bold/italic within process_inline_elements.
    if not text_segment: return [] 
    parts = re.split(r'(\\textbf\{.*?\})|(\\textit\{.*?\})', text_segment)
    processed_parts = []
    for part in parts:
        if not part: continue
        if part.startswith('\\textbf{') and part.endswith('}'):
            processed_parts.append({'type': 'text', 'value': '**' + part[8:-1] + '**'})
        elif part.startswith('\\textit{') and part.endswith('}'):
            processed_parts.append({'type': 'text', 'value': '*' + part[8:-1] + '*'})
        else:
            processed_parts.append({'type': 'text', 'value': part})
    return processed_parts

def process_inline_elements(text_line: str) -> list:
    # New logic: directly parse text_line for text, bold, italic, and citations
    final_elements = []
    current_pos = 0

    # Regex to find \textbf{}, \textit{}, or any citation command
    # Non-greedy match for content within braces: (.*?)
    # Citation commands are already defined in CITATION_COMMANDS
    
    # Construct a combined regex pattern for all known inline commands
    # Order matters if commands can be substrings of each other (not typical for these)
    inline_patterns = []
    # Add textbf and textit first
    inline_patterns.append(r'(\\textbf\{(.*?)\})')
    inline_patterns.append(r'(\\textit\{(.*?)\})')
    # Add citation commands
    for _, cmd_re in CITATION_COMMANDS:
        inline_patterns.append(f'({cmd_re.pattern})') # Use .pattern to get the string regex

    # Combine all patterns with OR operator
    combined_pattern_str = "|".join(inline_patterns)
    tokenizer_re = re.compile(combined_pattern_str)

    while current_pos < len(text_line):
        match = tokenizer_re.search(text_line, current_pos)

        if not match:
            # No more special commands, the rest is plain text
            if current_pos < len(text_line):
                final_elements.append({'type': 'text', 'value': text_line[current_pos:]})
            break

        # Add preceding text if any
        if match.start() > current_pos:
            final_elements.append({'type': 'text', 'value': text_line[current_pos:match.start()]})
        
        # Determine which group matched to identify the command
        # The combined regex will have many groups. We need to find which one captured.
        # Group 0 is the whole match. Group 1 is \textbf content, Group 2 is its content.
        # Group 3 is \textit content, Group 4 is its content.
        # Then citation groups follow.
        
        # Check \textbf (groups 1 and 2)
        if match.group(1): # Full \textbf{content} match
            final_elements.append({'type': 'text', 'value': f"**{match.group(2)}**"}) # Content is group 2
        # Check \textit (groups 3 and 4)
        elif match.group(3): # Full \textit{content} match
            final_elements.append({'type': 'text', 'value': f"*{match.group(4)}*"}) # Content is group 4
        else:
            # Must be a citation. Iterate through CITATION_COMMANDS to find which one.
            # The match object `match` is from `tokenizer_re`. We need to re-match with individual citation regexes
            # on the matched segment to correctly parse groups for prenotes/postnotes.
            # This is because the group indices from tokenizer_re are hard to map back.
            
            citation_matched_here = False
            # Check which citation command regex matches at `match.start()`
            for cmd_name, cmd_re_obj in CITATION_COMMANDS:
                # Use match.group(0) which is the full matched segment by tokenizer_re
                # then try to match this segment with specific citation regex
                citation_specific_match = cmd_re_obj.fullmatch(match.group(0)) # Use fullmatch on the segment
                if citation_specific_match:
                    prenote = ""
                    keys_str = ""
                    if cmd_name == 'citeauthor':
                        keys_str = citation_specific_match.group(1)
                    else: 
                        prenote = citation_specific_match.group(1) if citation_specific_match.group(1) else ""
                        keys_str = citation_specific_match.group(2)
                    
                    parsed_keys = [k.strip() for k in keys_str.split(',')]
                    final_elements.append({
                        'type': 'citation',
                        'command': cmd_name,
                        'keys': parsed_keys,
                        'prenote': prenote.strip(),
                        'postnote': "" 
                    })
                    citation_matched_here = True
                    break # Found the specific citation type
            if not citation_matched_here:
                # Should not happen if tokenizer_re is correct and includes all citation patterns
                # But as a fallback, treat unrecognized match as text
                final_elements.append({'type': 'text', 'value': match.group(0)})

        current_pos = match.end()
        
    return [elem for elem in final_elements if elem.get('value') or elem.get('type') == 'citation']

def parse_latex_options(options_str: str) -> dict:
    options = {}
    if not options_str: return options
    for part in options_str.split(','):
        match = re.match(r'\s*(.*?)\s*=\s*(.*)\s*', part)
        if match:
            key, value = match.groups()
            options[key.strip()] = value.strip()
    return options

def parse_latex_to_json(latex_content: str) -> list:
    json_output = []
    lines = latex_content.splitlines()
    current_paragraph_text_accumulator = [] 
    in_itemize_env = False
    in_enumerate_env = False
    # Accumulator for list items, as they might span multiple lines if not handled by \item
    current_list_item_accumulator = [] 
    
    def flush_paragraph():
        nonlocal current_paragraph_text_accumulator, json_output
        if current_paragraph_text_accumulator:
            full_paragraph_str = " ".join(current_paragraph_text_accumulator).strip()
            if full_paragraph_str:
                json_output.append({'type': 'paragraph', 'content': process_inline_elements(full_paragraph_str)})
            current_paragraph_text_accumulator = []

    def flush_list_item():
        nonlocal current_list_item_accumulator, json_output, in_itemize_env, in_enumerate_env
        if current_list_item_accumulator:
            full_item_str = " ".join(current_list_item_accumulator).strip()
            if full_item_str:
                list_type = 'list_item_bullet' if in_itemize_env else 'list_item_ordered'
                json_output.append({'type': list_type, 'content': process_inline_elements(full_item_str)})
            current_list_item_accumulator = []

    env_item_pattern = re.compile(
        r'(\\begin\{(itemize|enumerate)\})|'
        r'(\\end\{(itemize|enumerate)\})|'
        r'(\\item(?:\s+|$))'  # \item followed by space or end of string
    )
    # Standalone command patterns (ensure they are checked on a line-by-line basis)
    title_pattern = re.compile(r'\\title\{(.*)\}')
    section_pattern = re.compile(r'\\section\{(.*)\}')
    subsection_pattern = re.compile(r'\\subsection\{(.*)\}')
    includegraphics_pattern = re.compile(r'\\includegraphics(?:\[(.*?)\])?\{(.*?)\}')

    # Process content line by line primarily for standalone commands,
    # then segment by segment for environments within those lines.
    input_lines = latex_content.splitlines()
    line_idx = 0

    while line_idx < len(input_lines):
        current_line_stripped = input_lines[line_idx].strip()
        line_idx += 1 # Consume line

        if not current_line_stripped: # Handle empty or whitespace-only lines
            # An empty line flushes current item (if multi-line) and current paragraph.
            # It does not necessarily end the list environment itself.
            flush_list_item()
            flush_paragraph()
            continue

        # Check for standalone commands that occupy the entire line
        title_match = title_pattern.fullmatch(current_line_stripped)
        section_match = section_pattern.fullmatch(current_line_stripped)
        subsection_match = subsection_pattern.fullmatch(current_line_stripped)
        image_match = includegraphics_pattern.fullmatch(current_line_stripped)

        if title_match:
            flush_paragraph(); flush_list_item() # Ensure previous context is cleared
            title_str = title_match.group(1).strip()
            content_elements = process_inline_elements(title_str)
            concatenated_content = "".join(el.get('value', '') for el in content_elements)
            json_output.append({'type': 'title', 'content': concatenated_content})
            continue
        elif section_match:
            flush_paragraph(); flush_list_item()
            section_str = section_match.group(1).strip()
            content_elements = process_inline_elements(section_str)
            concatenated_content = "".join(el.get('value', '') for el in content_elements)
            json_output.append({'type': 'heading1', 'content': concatenated_content})
            continue
        elif subsection_match:
            flush_paragraph(); flush_list_item()
            subsection_str = subsection_match.group(1).strip()
            content_elements = process_inline_elements(subsection_str)
            concatenated_content = "".join(el.get('value', '') for el in content_elements)
            json_output.append({'type': 'heading2', 'content': concatenated_content})
            continue
        elif image_match:
            flush_paragraph(); flush_list_item()
            options_str = image_match.group(1)
            image_path = image_match.group(2).strip()
            options_dict = parse_latex_options(options_str if options_str else "")
            json_output.append({'type': 'image', 'path': image_path, 'options': options_dict})
            continue

        # If not a standalone command fully matching the line,
        # process the line for environments, items, and text segments.
        processed_upto_in_line = 0
        while processed_upto_in_line < len(current_line_stripped):
            segment_to_parse = current_line_stripped[processed_upto_in_line:]
            match = env_item_pattern.search(segment_to_parse)
            
            text_before_command = segment_to_parse[:match.start()] if match else segment_to_parse
            
            if text_before_command:
                if in_itemize_env or in_enumerate_env:
                    current_list_item_accumulator.append(text_before_command)
                else:
                    current_paragraph_text_accumulator.append(text_before_command)
                processed_upto_in_line += len(text_before_command)
            
            if not match: break # No more env/item commands in this segment

            command_full_match = match.group(0)
            begin_env_match = match.group(1); env_type_begin = match.group(2)
            end_env_match = match.group(3); env_type_end = match.group(4) # For \end{...}
            item_cmd_match = match.group(5)

            if begin_env_match:
                flush_paragraph(); flush_list_item() # Clear context before starting list
                if env_type_begin == 'itemize': in_itemize_env = True
                elif env_type_begin == 'enumerate': in_enumerate_env = True
            elif end_env_match:
                flush_list_item() # Finalize last item
                if env_type_end == 'itemize' and in_itemize_env: in_itemize_env = False
                elif env_type_end == 'enumerate' and in_enumerate_env: in_enumerate_env = False
                # Do not flush_paragraph here, as text might follow on the same line after \end{env}
            elif item_cmd_match:
                if in_itemize_env or in_enumerate_env: flush_list_item() # Finalize previous item
                else: current_paragraph_text_accumulator.append(command_full_match) # \item outside list
            
            processed_upto_in_line += len(command_full_match)
        
    # After all lines are processed
    flush_list_item() 
    flush_paragraph() 
    return json_output

# --- DOCX Generation --- (Assumed correct from previous steps)
def construct_zotero_json_payload(citation_obj: dict) -> tuple[str, str]:
    citation_id = str(uuid.uuid4())
    keys = citation_obj.get('keys', [])
    prenote = citation_obj.get('prenote', '')
    command = citation_obj.get('command', 'citep') 

    plain_citation_parts = []
    keys_display_str = ", ".join(keys) 
    
    if command == 'citet':
        display_text = keys_display_str 
        if prenote:
            display_text += f" ({prenote})" 
    elif command == 'citeauthor':
        display_text = keys_display_str
    else: 
        if prenote:
            plain_citation_parts.append(prenote)
        plain_citation_parts.append(keys_display_str)
        display_text = f"({'; '.join(plain_citation_parts)})"
    
    plain_citation_for_display = display_text

    citation_items = []
    for key_idx, key in enumerate(keys):
        item_data = {"id": key, "type": "book"} 
        current_item_prenote = ""
        if key_idx == 0 and prenote:
             current_item_prenote = prenote
        
        citation_items.append({
            "itemData": item_data, 
            "prefix": current_item_prenote, 
            "suffix": "", 
            "uris": [f"http://zotero.org/users/local/placeholder/items/{key}"]
        })

    zotero_payload = {
        "citationID": citation_id,
        "properties": {"plainCitation": plain_citation_for_display },
        "citationItems": citation_items,
        "schema": "https://github.com/citation-style-language/schema/raw/master/csl-citation.json"
    }
    return json.dumps(zotero_payload), plain_citation_for_display


def add_runs_for_formatted_text(paragraph_or_heading, text_with_markers: str):
    parts = re.split(r'(\*\*.*?\*\*|\*.*?\*)', text_with_markers) # Using raw string
    for part in parts:
        if not part: continue
        if part.startswith('**') and part.endswith('**'):
            paragraph_or_heading.add_run(part[2:-2]).bold = True
        elif part.startswith('*') and part.endswith('*'):
            paragraph_or_heading.add_run(part[1:-1]).italic = True
        else:
            paragraph_or_heading.add_run(part)

def generate_docx(json_data: list, output_docx_path: str):
    doc = docx.Document()
    doc.core_properties.title = "Converted LaTeX Document" 

    for item in json_data:
        item_type = item.get('type')
        
        if item_type == 'title':
            title_text = item.get('content', 'Untitled Document')
            doc.core_properties.title = title_text 
            h = doc.add_heading(level=0) 
            add_runs_for_formatted_text(h, title_text)
            
        elif item_type == 'heading1':
            h = doc.add_heading(level=1)
            add_runs_for_formatted_text(h, item.get('content', ''))
            
        elif item_type == 'heading2':
            h = doc.add_heading(level=2)
            add_runs_for_formatted_text(h, item.get('content', ''))
            
        elif item_type == 'paragraph' or item_type == 'list_item_bullet' or item_type == 'list_item_ordered':
            style = None
            if item_type == 'list_item_bullet': style = 'ListBullet'
            elif item_type == 'list_item_ordered': style = 'ListNumber'
            p = doc.add_paragraph(style=style)

            for content_element in item.get('content', []):
                element_type = content_element.get('type')
                if element_type == 'text':
                    add_runs_for_formatted_text(p, content_element.get('value', ''))
                elif element_type == 'citation':
                    zotero_json_string, plain_citation_text_for_display = construct_zotero_json_payload(content_element)
                    instr_text = f" ADDIN ZOTERO_ITEM CSL_CITATION {zotero_json_string}"
                    run = p.add_run()
                    fldSimple = OxmlElement('w:fldSimple')
                    fldSimple.set(qn('w:instr'), instr_text)
                    sub_r = OxmlElement('w:r')
                    sub_t = OxmlElement('w:t')
                    sub_t.text = plain_citation_text_for_display 
                    sub_r.append(sub_t)
                    fldSimple.append(sub_r)
                    run._r.append(fldSimple)

        elif item_type == 'image':
            image_path = item.get('path')
            options = item.get('options', {})
            if not os.path.exists(image_path):
                print(f"Warning: Image not found at {image_path}. Skipping.", file=sys.stderr)
                p = doc.add_paragraph()
                add_runs_for_formatted_text(p, f"[Image not found: {image_path}]")
                continue
            try:
                width_str = options.get('width')
                width_val = None
                if width_str:
                    val_match = re.match(r'([\d\.]+)\s*(cm|in|px)?', width_str) # Using raw string
                    if val_match: # This means value and potentially unit were matched
                        val = float(val_match.group(1))
                        unit = val_match.group(2) # This can be None if no unit like 'cm' or 'in' was present
                        if unit == 'cm': width_val = Cm(val)
                        elif unit == 'in': width_val = Inches(val)
                        elif unit is None and r'\textwidth' in width_str: # e.g. width=0.8\textwidth
                            print(f"Warning: Relative width '{width_str}' for image {image_path} not supported. Using default fallback width of 6 inches.", file=sys.stderr)
                            width_val = Inches(6)
                        elif unit is None: # Matched a number but no recognized unit and not textwidth
                            print(f"Warning: Width '{width_str}' for image {image_path} has an unrecognized or missing unit. Adding image with original dimensions.", file=sys.stderr)
                            # width_val remains None, image added with original dimensions
                        else: # unit is not None and not 'cm' or 'in'
                            print(f"Warning: Width unit '{unit}' for image {image_path} not directly supported. Adding image with original dimensions.", file=sys.stderr)
                            # width_val remains None
                    elif r'\textwidth' in width_str: # No specific value like '0.8' was matched, but textwidth is present (e.g. width=\textwidth)
                        print(f"Warning: Relative width '{width_str}' for image {image_path} not supported. Using default fallback width of 6 inches.", file=sys.stderr)
                        width_val = Inches(6)
                    else: 
                        print(f"Warning: Could not parse width '{width_str}' for image {image_path}. Adding image with original dimensions.", file=sys.stderr)
                        # width_val remains None
                
                if width_val: doc.add_picture(image_path, width=width_val)
                else: doc.add_picture(image_path)
            except Exception as e:
<<<<<<< HEAD
                print(f"Error adding image {image_path}: {type(e).__name__} - {e}. Skipping and re-raising.", file=sys.stderr)
=======
                print(f"Error adding image {image_path}: {type(e).__name__} - {e}. Skipping.", file=sys.stderr)
>>>>>>> c9067f3d
                p = doc.add_paragraph(); add_runs_for_formatted_text(p, f"[Error adding image: {image_path}]")
                raise e
    doc.save(output_docx_path)

# --- Internal Tests ---
def run_internal_parser_tests():
    print("Running Internal Parser Tests...")
    passed_count = 0
    failed_count = 0
    total_tests = 0
    # Define test cases directly - using raw strings for latex_input
    tests = [
        {"name": "test_parse_title", "latex_input": r"\title{My Test Title}", "expected_json": [{'type': 'title', 'content': 'My Test Title'}]},
        {"name": "test_parse_section", "latex_input": r"\section{Section One}", "expected_json": [{'type': 'heading1', 'content': 'Section One'}]},
        {"name": "test_parse_subsection", "latex_input": r"\subsection{Subsection A}", "expected_json": [{'type': 'heading2', 'content': 'Subsection A'}]},
        {"name": "test_parse_simple_paragraph_exact", "latex_input": "Just a plain paragraph.", "expected_json": [{'type': 'paragraph', 'content': [{'type': 'text', 'value': 'Just a plain paragraph.'}]}]},
        {"name": "test_parse_paragraph_with_bold", "latex_input": r"Some \textbf{bold} text.", "expected_json": [{'type': 'paragraph', 'content': [{'type': 'text', 'value': 'Some '}, {'type': 'text', 'value': '**bold**'}, {'type': 'text', 'value': ' text.'}]}]},
        {"name": "test_parse_paragraph_with_italic", "latex_input": r"An \textit{italic} word.", "expected_json": [{'type': 'paragraph', 'content': [{'type': 'text', 'value': 'An '}, {'type': 'text', 'value': '*italic*'}, {'type': 'text', 'value': ' word.'}]}]},
        {"name": "test_parse_itemize_list_simple", "latex_input": r"\begin{itemize}\item First item\item Second item\end{itemize}", "expected_json": [{'type': 'list_item_bullet', 'content': [{'type': 'text', 'value': 'First item'}]}, {'type': 'list_item_bullet', 'content': [{'type': 'text', 'value': 'Second item'}]}]},
        {"name": "test_parse_image_no_options", "latex_input": r"\includegraphics{images/my_pic.png}", "expected_json": [{'type': 'image', 'path': 'images/my_pic.png', 'options': {}}]},
        {"name": "test_parse_image_with_width_option", "latex_input": r"\includegraphics[width=10cm]{images/another_pic.jpeg}", "expected_json": [{'type': 'image', 'path': 'images/another_pic.jpeg', 'options': {'width': '10cm'}}]},
        {"name": "test_parse_image_with_textwidth_option", "latex_input": r"\includegraphics[width=0.5\textwidth]{images/test_pic.png}", "expected_json": [{'type': 'image', 'path': 'images/test_pic.png', 'options': {'width': '0.5\textwidth'}}]},
        {"name": "test_parse_citet_with_prenote", "latex_input": r"A citation \citet[see p.~15]{ref1} here.", "expected_json": [{'type': 'paragraph', 'content': [{'type': 'text', 'value': 'A citation '}, {'type': 'citation', 'command': 'citet', 'keys': ['ref1'], 'prenote': 'see p.~15', 'postnote': ''}, {'type': 'text', 'value': ' here.'}]}]},
        {"name": "test_parse_citep_multiple_keys", "latex_input": r"Another one \citep{ref2, ref3}.", "expected_json": [{'type': 'paragraph', 'content': [{'type': 'text', 'value': 'Another one '}, {'type': 'citation', 'command': 'citep', 'keys': ['ref2', 'ref3'], 'prenote': '', 'postnote': ''}, {'type': 'text', 'value': '.'}]}]}
    ]

    for test in tests:
        total_tests += 1
        test_name = test["name"]
        latex_input = test["latex_input"]
        expected_json = test["expected_json"]
        try:
            actual_json = parse_latex_to_json(latex_input)
            if actual_json == expected_json:
                print(f"[PASS] {test_name}")
                passed_count += 1
            else:
                print(f"[FAIL] {test_name}")
                print(f"  Input:    '{latex_input}'") # Show raw string input
                print(f"  Expected: {json.dumps(expected_json)}")
                print(f"  Actual:   {json.dumps(actual_json)}")
                failed_count += 1
        except Exception as e:
            print(f"[ERROR] {test_name} - Exception during test: {e}")
            failed_count += 1
            
    print("\nInternal Parser Test Summary:")
    print(f"Total tests: {total_tests}, Passed: {passed_count}, Failed: {failed_count}")
    if failed_count == 0: print("All internal parser tests passed!")
    else: print("Some internal parser tests failed.")

def main():
    parser = argparse.ArgumentParser(description='Convert LaTeX .tex file to .docx with Zotero citations.')
    parser.add_argument('input_file', nargs='?', default=None, help='Path to the input LaTeX (.tex) file (optional if running internal tests)') # type: ignore
    parser.add_argument('output_file', nargs='?', default=None, help='Path for the output DOCX (.docx) file (optional if running internal tests)') # type: ignore
    parser.add_argument('--run-internal-tests', action='store_true', help='Run embedded parser unit tests and exit.')
    args = parser.parse_args()

    if args.run_internal_tests:
        run_internal_parser_tests()
        sys.exit(0)

    if not args.input_file or not args.output_file:
        parser.print_help()
        print("\nError: input_file and output_file are required unless --run-internal-tests is specified.", file=sys.stderr)
        sys.exit(1)

    try:
        print(f"Starting conversion of '{args.input_file}' to '{args.output_file}'...")
        with open(args.input_file, 'r', encoding='utf-8') as f: # type: ignore
            latex_text = f.read()
    except FileNotFoundError:
        print(f"Error: Input file '{args.input_file}' not found.", file=sys.stderr)
        sys.exit(1)
    except Exception as e: 
        print(f"Error reading input file '{args.input_file}': {e}", file=sys.stderr)
        sys.exit(1)

    try:
        parsed_json_data = parse_latex_to_json(latex_text)
        generate_docx(parsed_json_data, args.output_file) # type: ignore
        print(f"Conversion successful! Output written to '{args.output_file}'")
    except Exception as e:
<<<<<<< HEAD
        print(f"An error occurred during LaTeX parsing or DOCX generation: {e}", file=sys.stderr)
=======
        print(f"An error occurred during LaTeX parsing or DOCX generation: {e}", file=sys.stderr) # Changed this line
>>>>>>> c9067f3d
        sys.exit(1)

if __name__ == "__main__":
    main()<|MERGE_RESOLUTION|>--- conflicted
+++ resolved
@@ -409,11 +409,7 @@
                 if width_val: doc.add_picture(image_path, width=width_val)
                 else: doc.add_picture(image_path)
             except Exception as e:
-<<<<<<< HEAD
                 print(f"Error adding image {image_path}: {type(e).__name__} - {e}. Skipping and re-raising.", file=sys.stderr)
-=======
-                print(f"Error adding image {image_path}: {type(e).__name__} - {e}. Skipping.", file=sys.stderr)
->>>>>>> c9067f3d
                 p = doc.add_paragraph(); add_runs_for_formatted_text(p, f"[Error adding image: {image_path}]")
                 raise e
     doc.save(output_docx_path)
@@ -497,11 +493,7 @@
         generate_docx(parsed_json_data, args.output_file) # type: ignore
         print(f"Conversion successful! Output written to '{args.output_file}'")
     except Exception as e:
-<<<<<<< HEAD
         print(f"An error occurred during LaTeX parsing or DOCX generation: {e}", file=sys.stderr)
-=======
-        print(f"An error occurred during LaTeX parsing or DOCX generation: {e}", file=sys.stderr) # Changed this line
->>>>>>> c9067f3d
         sys.exit(1)
 
 if __name__ == "__main__":
